--- conflicted
+++ resolved
@@ -150,17 +150,6 @@
         # Extract search results if available
         search_results_text = ""
         if "search_results" in result:
-<<<<<<< HEAD
-            citations = result["search_results"]
-            logger.info("Found %d citations from search results", len(citations))
-            for citation in citations:
-                logger.info("Citation: %s", citation)
-            if citations:
-                search_results = "\n\nSearch Results Sources:\n" + "\n".join([f"- {citation}" for citation in citations])
-        
-        return content + search_results
-        
-=======
             search_results = result["search_results"]
             if isinstance(search_results, list) and search_results:
                 lines = []
@@ -174,7 +163,6 @@
 
         return content + search_results_text
 
->>>>>>> a893ec06
     except Exception as exc:
         logger.error("Perplexity search request failed: %s", exc)
         return ""
@@ -263,12 +251,8 @@
         "Format the response as a numbered list (e.g., 1., 2., etc.) of 7-10 key points.\n"
         "Ensure each point is on a new line and separated by a blank line for clear readability.\n"
         "Include details on their technical background, past contracts, and specific projects if available.\n"
-<<<<<<< HEAD
-        "For each numbered point, link the source that proves it (link it in markdown).\n"
-=======
         "For each numbered point, provide a short quote from the source that proves that point.\n"
         "Place the source link immediately below the quote using the format 'Source: <URL>'.\n"
->>>>>>> a893ec06
         "Do not use language that is unclear or ambigious (ex. 'likely').\n"
         "Shy away from overly complicated language. Be direct and concise, with information that would actually be valuable for sales (not fluff).\n"
         "Prioritize actionable insights and distinguishing traits about the individual, including any relevant systems experience, AI tools, or procurement expertise.\n"
